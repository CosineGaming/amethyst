extern crate amethyst_assets;
extern crate amethyst_controls;
extern crate amethyst_core;
extern crate amethyst_renderer;
#[macro_use]
extern crate log;
#[macro_use]
extern crate serde;
extern crate shred;
#[macro_use]
extern crate shred_derive;

#[cfg(feature = "profiler")]
extern crate thread_profiler;

pub mod app_root_dir;
pub mod circular_buffer;
pub mod fps_counter;
pub mod ortho_camera;
pub mod removal;
pub mod scene;
pub mod tag;
<<<<<<< HEAD
pub mod time_destroy;
=======

pub use self::app_root_dir::*;
>>>>>>> b0cbc64e
<|MERGE_RESOLUTION|>--- conflicted
+++ resolved
@@ -20,9 +20,5 @@
 pub mod removal;
 pub mod scene;
 pub mod tag;
-<<<<<<< HEAD
 pub mod time_destroy;
-=======
-
-pub use self::app_root_dir::*;
->>>>>>> b0cbc64e
+pub use self::app_root_dir::*;