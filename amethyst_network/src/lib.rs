//! Provides a client-server networking architecture to amethyst.

#![warn(missing_docs, rust_2018_idioms, rust_2018_compatibility)]

pub use crate::{
    bundle::NetworkBundle,
    connection::{ConnectionState, NetConnection, NetIdentity},
    error::Result,
    filter::{FilterConnected, NetFilter},
    net_event::NetEvent,
    network_socket::NetSocketSystem,
    server::{Host, ServerConfig, ServerSocketEvent},
};

use std::{net::SocketAddr, sync::mpsc::SyncSender};

use bincode::{deserialize, serialize};
use laminar::Packet;
use log::error;
use serde::{de::DeserializeOwned, Serialize};

mod bundle;
mod connection;
mod error;
mod filter;
mod net_event;
mod network_socket;
mod server;
mod test;

/// Each event type is either reliable or unreliable:
/// Reliable events always reach their destination,
/// Unreliable events may be lost
/// For Amethyst-defined events, whether it's reliable is specified in this function,
/// Otherwise, it's specified by the use of NetEvent::Reliable vs NetEvent::Unreliable
fn is_reliable<T>(event: NetEvent<T>) -> bool {
<<<<<<< HEAD
	use NetEvent as NE;
	match event {
		// I specify them all explicitly so the typechecker can save
		// us from the mistake of specifying a builtin that SHOULD be
		// unreliable, but is assumed to be unreliable like all the rest
		| NE::Connect {..}
		| NE::Connected {..}
		| NE::ConnectionRefused {..}
		| NE::Disconnect {..}
		| NE::Disconnected {..}
		| NE::TextMessage {..}
		| NE::Reliable(_)
		=> true,
		| NE::Unreliable(_)
		=> false,
	}
=======
    use NetEvent as NE;
    match event {
        // I specify them all explicitly so the typechecker can save
        // us from the mistake of specifying a builtin that SHOULD be
        // unreliable, but is assumed to be unreliable like all the rest
        NE::Connect { .. }
        | NE::Connected { .. }
        | NE::ConnectionRefused { .. }
        | NE::Disconnect { .. }
        | NE::Disconnected { .. }
        | NE::TextMessage { .. }
        | NE::Reliable(_) => true,
        NE::Unreliable(_) => false,
    }
>>>>>>> eee89027
}

/// Sends an event to the target NetConnection using the provided network Socket.
/// The socket has to be bound.
pub fn send_event<T>(event: NetEvent<T>, addr: SocketAddr, sender: &SyncSender<ServerSocketEvent>)
where
    T: Serialize,
{
    let ser = serialize(&event);
    match ser {
        Ok(s) => {
            let p = if is_reliable(event) {
<<<<<<< HEAD
	            Packet::unreliable(addr, s)
            } else {
	            Packet::reliable_unordered(addr, s)
=======
                Packet::unreliable(addr, s)
            } else {
                Packet::reliable_unordered(addr, s)
>>>>>>> eee89027
            };
            match sender.send(ServerSocketEvent::Packet(p)) {
                Ok(_qty) => {}
                Err(e) => error!("Failed to send data to network socket: {}", e),
            }
        }
        Err(e) => error!("Failed to serialize the event: {}", e),
    }
}

// Attempts to deserialize an event from the raw byte data.
fn deserialize_event<T>(data: &[u8]) -> Result<NetEvent<T>>
where
    T: DeserializeOwned,
{
    Ok(deserialize::<NetEvent<T>>(data)?)
}<|MERGE_RESOLUTION|>--- conflicted
+++ resolved
@@ -34,24 +34,6 @@
 /// For Amethyst-defined events, whether it's reliable is specified in this function,
 /// Otherwise, it's specified by the use of NetEvent::Reliable vs NetEvent::Unreliable
 fn is_reliable<T>(event: NetEvent<T>) -> bool {
-<<<<<<< HEAD
-	use NetEvent as NE;
-	match event {
-		// I specify them all explicitly so the typechecker can save
-		// us from the mistake of specifying a builtin that SHOULD be
-		// unreliable, but is assumed to be unreliable like all the rest
-		| NE::Connect {..}
-		| NE::Connected {..}
-		| NE::ConnectionRefused {..}
-		| NE::Disconnect {..}
-		| NE::Disconnected {..}
-		| NE::TextMessage {..}
-		| NE::Reliable(_)
-		=> true,
-		| NE::Unreliable(_)
-		=> false,
-	}
-=======
     use NetEvent as NE;
     match event {
         // I specify them all explicitly so the typechecker can save
@@ -66,7 +48,6 @@
         | NE::Reliable(_) => true,
         NE::Unreliable(_) => false,
     }
->>>>>>> eee89027
 }
 
 /// Sends an event to the target NetConnection using the provided network Socket.
@@ -79,15 +60,9 @@
     match ser {
         Ok(s) => {
             let p = if is_reliable(event) {
-<<<<<<< HEAD
-	            Packet::unreliable(addr, s)
-            } else {
-	            Packet::reliable_unordered(addr, s)
-=======
                 Packet::unreliable(addr, s)
             } else {
                 Packet::reliable_unordered(addr, s)
->>>>>>> eee89027
             };
             match sender.send(ServerSocketEvent::Packet(p)) {
                 Ok(_qty) => {}
