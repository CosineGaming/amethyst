--- conflicted
+++ resolved
@@ -49,18 +49,9 @@
 impl<T> NetEvent<T> {
     /// Tries to convert a NetEvent to a custom event type.
     pub fn custom(&self) -> Option<&T> {
-<<<<<<< HEAD
-	    match self {
-		    | NetEvent::Reliable(ref t)
-		    | NetEvent::Unreliable(ref t)
-		    => Some(&t),
-		    _ => None,
-	    }
-=======
         match self {
             NetEvent::Reliable(ref t) | NetEvent::Unreliable(ref t) => Some(&t),
             _ => None,
         }
->>>>>>> eee89027
     }
 }