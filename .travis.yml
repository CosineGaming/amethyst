--- conflicted
+++ resolved
@@ -39,17 +39,13 @@
 
 before_script:
 - export PATH=$PATH:/home/travis/.cargo/bin
-<<<<<<< HEAD
-- export RUSTFLAGS="-D warnings"
 - export RUSTC_WRAPPER="./sccache"
 - export SCCACHE_DIR="/home/travis/.cache/sccache"
-=======
 - |
   if [ ${TRAVIS_RUST_VERSION} == "stable" ]
   then
     export RUSTFLAGS="-D warnings"
   fi
->>>>>>> a0071a4a
 
 # Generate documentation, compile the engine, run tests.
 script:
